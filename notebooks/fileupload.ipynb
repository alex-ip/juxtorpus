--- conflicted
+++ resolved
@@ -2,7 +2,7 @@
  "cells": [
   {
    "cell_type": "code",
-   "execution_count": 2,
+   "execution_count": 1,
    "metadata": {},
    "outputs": [
     {
@@ -11,24 +11,17 @@
        "'Working directory: /Users/hcha9747/workspace/juxtorpus-clone'"
       ]
      },
-     "execution_count": 2,
+     "execution_count": 1,
      "metadata": {},
      "output_type": "execute_result"
     }
    ],
    "source": [
     "import os\n",
-<<<<<<< HEAD
-    "if not 'juxtorpus' in os.listdir():\n",
-    "    os.chdir('../')\n",
-    "assert 'juxtorpus' in os.listdir(), f\"Working directory should be at juxtorpus. But at {os.getcwd()}\"\n",
-    "f\"Working directory: {os.getcwd()}\""
-=======
     "if  not 'juxtorpus' in os.listdir():\n",
     "    os.chdir('../')\n",
     "assert 'juxtorpus' in os.listdir(), f\"Working directory should be at juxtorpus. But at {os.getcwd()}\"\n",
     "f\"Working directory: {os.getcwd()}\" "
->>>>>>> 440b3490
    ]
   },
   {
@@ -49,11 +42,7 @@
     {
      "data": {
       "application/vnd.jupyter.widget-view+json": {
-<<<<<<< HEAD
-       "model_id": "508f28a4c4254fdcb55769e07f8e3ee3",
-=======
        "model_id": "3a55097d54f34ada9c37e870927997bb",
->>>>>>> 440b3490
        "version_major": 2,
        "version_minor": 0
       },
@@ -78,11 +67,6 @@
   },
   {
    "cell_type": "code",
-<<<<<<< HEAD
-   "execution_count": null,
-   "metadata": {},
-   "outputs": [],
-=======
    "execution_count": 3,
    "metadata": {},
    "outputs": [
@@ -98,7 +82,6 @@
      "output_type": "execute_result"
     }
    ],
->>>>>>> 440b3490
    "source": [
     "uploader.uploaded()"
    ]
@@ -112,18 +95,14 @@
   },
   {
    "cell_type": "code",
-<<<<<<< HEAD
-   "execution_count": 10,
-=======
    "execution_count": 4,
->>>>>>> 440b3490
    "metadata": {},
    "outputs": [],
    "source": [
     "from juxtorpus.checks import FileCheckers, FileSizeCheck, EncodingCheck\n",
     "\n",
     "checks = [\n",
-    "    FileSizeCheck(max_bytes=20*1<<20),   # 10 megabytes\n",
+    "    FileSizeCheck(max_bytes=1_000_000),\n",
     "    EncodingCheck(expected='utf-8', min_rows_to_check=100)\n",
     "]\n",
     "file_checks = FileCheckers(checks)"
@@ -131,11 +110,7 @@
   },
   {
    "cell_type": "code",
-<<<<<<< HEAD
-   "execution_count": 11,
-=======
    "execution_count": 5,
->>>>>>> 440b3490
    "metadata": {},
    "outputs": [
     {
@@ -144,11 +119,7 @@
        "{}"
       ]
      },
-<<<<<<< HEAD
-     "execution_count": 11,
-=======
      "execution_count": 5,
->>>>>>> 440b3490
      "metadata": {},
      "output_type": "execute_result"
     }
@@ -161,27 +132,19 @@
   },
   {
    "cell_type": "code",
-<<<<<<< HEAD
-   "execution_count": 12,
-=======
    "execution_count": 6,
->>>>>>> 440b3490
    "metadata": {},
    "outputs": [
     {
      "data": {
       "text/plain": [
        "Flagged    0\n",
-       "Passed     1\n",
-       "Total      1\n",
+       "Passed     2\n",
+       "Total      2\n",
        "Name: File Check Summary, dtype: UInt16"
       ]
      },
-<<<<<<< HEAD
-     "execution_count": 12,
-=======
      "execution_count": 6,
->>>>>>> 440b3490
      "metadata": {},
      "output_type": "execute_result"
     }
@@ -192,30 +155,18 @@
   },
   {
    "cell_type": "code",
-<<<<<<< HEAD
-   "execution_count": 13,
-=======
    "execution_count": 7,
->>>>>>> 440b3490
-   "metadata": {},
-   "outputs": [
-    {
-     "data": {
-      "text/plain": [
-<<<<<<< HEAD
-       "(['/var/folders/jh/mqv5k4x56d98m2twhmk4bjdc0000gp/T/tmpix77s9q4/Geolocated_places_climate_with_LGA_and_remoteness_with_text.csv'],\n",
-       " {})"
-      ]
-     },
-     "execution_count": 13,
-=======
+   "metadata": {},
+   "outputs": [
+    {
+     "data": {
+      "text/plain": [
        "(['/var/folders/jh/mqv5k4x56d98m2twhmk4bjdc0000gp/T/tmpinrid4fq/elonmusk_tweets_clean.csv',\n",
        "  '/var/folders/jh/mqv5k4x56d98m2twhmk4bjdc0000gp/T/tmpinrid4fq/elonmusk_tweets_copy.csv'],\n",
        " {})"
       ]
      },
      "execution_count": 7,
->>>>>>> 440b3490
      "metadata": {},
      "output_type": "execute_result"
     }
@@ -235,11 +186,7 @@
   },
   {
    "cell_type": "code",
-<<<<<<< HEAD
-   "execution_count": 14,
-=======
    "execution_count": 8,
->>>>>>> 440b3490
    "metadata": {
     "tags": []
    },
@@ -272,103 +219,22 @@
        "  <tbody>\n",
        "    <tr>\n",
        "      <th>0</th>\n",
-<<<<<<< HEAD
-       "      <td>year</td>\n",
-=======
        "      <td>Unnamed: 0</td>\n",
->>>>>>> 440b3490
        "      <td></td>\n",
        "    </tr>\n",
        "    <tr>\n",
        "      <th>1</th>\n",
-<<<<<<< HEAD
-       "      <td>month</td>\n",
-=======
        "      <td>id</td>\n",
->>>>>>> 440b3490
        "      <td></td>\n",
        "    </tr>\n",
        "    <tr>\n",
        "      <th>2</th>\n",
-<<<<<<< HEAD
-       "      <td>day</td>\n",
-=======
        "      <td>created_at</td>\n",
->>>>>>> 440b3490
        "      <td></td>\n",
        "    </tr>\n",
        "    <tr>\n",
        "      <th>3</th>\n",
-<<<<<<< HEAD
-       "      <td>lat_mid</td>\n",
-       "      <td></td>\n",
-       "    </tr>\n",
-       "    <tr>\n",
-       "      <th>4</th>\n",
-       "      <td>lon_mid</td>\n",
-       "      <td></td>\n",
-       "    </tr>\n",
-       "    <tr>\n",
-       "      <th>5</th>\n",
-       "      <td>screen_name</td>\n",
-       "      <td></td>\n",
-       "    </tr>\n",
-       "    <tr>\n",
-       "      <th>6</th>\n",
-       "      <td>tweet_id</td>\n",
-       "      <td></td>\n",
-       "    </tr>\n",
-       "    <tr>\n",
-       "      <th>7</th>\n",
-       "      <td>retweet</td>\n",
-       "      <td></td>\n",
-       "    </tr>\n",
-       "    <tr>\n",
-       "      <th>8</th>\n",
-       "      <td>text</td>\n",
-       "      <td></td>\n",
-       "    </tr>\n",
-       "    <tr>\n",
-       "      <th>9</th>\n",
-       "      <td>geometry</td>\n",
-       "      <td></td>\n",
-       "    </tr>\n",
-       "    <tr>\n",
-       "      <th>10</th>\n",
-       "      <td>tweet_lga</td>\n",
-       "      <td></td>\n",
-       "    </tr>\n",
-       "    <tr>\n",
-       "      <th>11</th>\n",
-       "      <td>lga_code_2020</td>\n",
-       "      <td></td>\n",
-       "    </tr>\n",
-       "    <tr>\n",
-       "      <th>12</th>\n",
-       "      <td>lga_name_2020</td>\n",
-       "      <td></td>\n",
-       "    </tr>\n",
-       "    <tr>\n",
-       "      <th>13</th>\n",
-       "      <td>state_code_2016</td>\n",
-       "      <td></td>\n",
-       "    </tr>\n",
-       "    <tr>\n",
-       "      <th>14</th>\n",
-       "      <td>state_name_2016</td>\n",
-       "      <td></td>\n",
-       "    </tr>\n",
-       "    <tr>\n",
-       "      <th>15</th>\n",
-       "      <td>remoteness</td>\n",
-       "      <td></td>\n",
-       "    </tr>\n",
-       "    <tr>\n",
-       "      <th>16</th>\n",
-       "      <td>remote_level</td>\n",
-=======
        "      <td>doc</td>\n",
->>>>>>> 440b3490
        "      <td></td>\n",
        "    </tr>\n",
        "  </tbody>\n",
@@ -376,29 +242,6 @@
        "</div>"
       ],
       "text/plain": [
-<<<<<<< HEAD
-       "        All Columns Added\n",
-       "0              year      \n",
-       "1             month      \n",
-       "2               day      \n",
-       "3           lat_mid      \n",
-       "4           lon_mid      \n",
-       "5       screen_name      \n",
-       "6          tweet_id      \n",
-       "7           retweet      \n",
-       "8              text      \n",
-       "9          geometry      \n",
-       "10        tweet_lga      \n",
-       "11    lga_code_2020      \n",
-       "12    lga_name_2020      \n",
-       "13  state_code_2016      \n",
-       "14  state_name_2016      \n",
-       "15       remoteness      \n",
-       "16     remote_level      "
-      ]
-     },
-     "execution_count": 14,
-=======
        "  All Columns Added\n",
        "0  Unnamed: 0      \n",
        "1          id      \n",
@@ -407,7 +250,6 @@
       ]
      },
      "execution_count": 8,
->>>>>>> 440b3490
      "metadata": {},
      "output_type": "execute_result"
     }
@@ -421,22 +263,6 @@
   },
   {
    "cell_type": "code",
-<<<<<<< HEAD
-   "execution_count": 15,
-   "metadata": {},
-   "outputs": [
-    {
-     "ename": "ValueError",
-     "evalue": "created_at column does not exist.",
-     "output_type": "error",
-     "traceback": [
-      "\u001b[0;31m---------------------------------------------------------------------------\u001b[0m",
-      "\u001b[0;31mValueError\u001b[0m                                Traceback (most recent call last)",
-      "Input \u001b[0;32mIn [15]\u001b[0m, in \u001b[0;36m<cell line: 5>\u001b[0;34m()\u001b[0m\n\u001b[1;32m      3\u001b[0m builder\u001b[38;5;241m.\u001b[39mset_nrows(\u001b[38;5;241m1000\u001b[39m)\n\u001b[1;32m      4\u001b[0m builder\u001b[38;5;241m.\u001b[39mset_sep(\u001b[38;5;124m'\u001b[39m\u001b[38;5;124m,\u001b[39m\u001b[38;5;124m'\u001b[39m)\n\u001b[0;32m----> 5\u001b[0m \u001b[43mbuilder\u001b[49m\u001b[38;5;241;43m.\u001b[39;49m\u001b[43madd_meta\u001b[49m\u001b[43m(\u001b[49m\u001b[38;5;124;43m'\u001b[39;49m\u001b[38;5;124;43mcreated_at\u001b[39;49m\u001b[38;5;124;43m'\u001b[39;49m\u001b[43m,\u001b[49m\u001b[43m \u001b[49m\u001b[43mdtype\u001b[49m\u001b[38;5;241;43m=\u001b[39;49m\u001b[38;5;124;43m'\u001b[39;49m\u001b[38;5;124;43mdatetime\u001b[39;49m\u001b[38;5;124;43m'\u001b[39;49m\u001b[43m,\u001b[49m\u001b[43m \u001b[49m\u001b[43mlazy\u001b[49m\u001b[38;5;241;43m=\u001b[39;49m\u001b[38;5;28;43;01mTrue\u001b[39;49;00m\u001b[43m)\u001b[49m\n\u001b[1;32m      6\u001b[0m builder\u001b[38;5;241m.\u001b[39madd_meta(\u001b[38;5;124m'\u001b[39m\u001b[38;5;124mid\u001b[39m\u001b[38;5;124m'\u001b[39m, dtype\u001b[38;5;241m=\u001b[39m\u001b[38;5;124m'\u001b[39m\u001b[38;5;124mint\u001b[39m\u001b[38;5;124m'\u001b[39m, lazy\u001b[38;5;241m=\u001b[39m\u001b[38;5;28;01mFalse\u001b[39;00m)\n\u001b[1;32m      7\u001b[0m builder\u001b[38;5;241m.\u001b[39mshow_columns()\n",
-      "File \u001b[0;32m~/workspace/juxtorpus/juxtorpus/corpus/builder.py:32\u001b[0m, in \u001b[0;36mCorpusBuilder.add_meta\u001b[0;34m(self, column, dtype, lazy)\u001b[0m\n\u001b[1;32m     30\u001b[0m \u001b[38;5;28;01mdef\u001b[39;00m \u001b[38;5;21madd_meta\u001b[39m(\u001b[38;5;28mself\u001b[39m, column: \u001b[38;5;28mstr\u001b[39m, dtype: \u001b[38;5;28mstr\u001b[39m \u001b[38;5;241m=\u001b[39m \u001b[38;5;28;01mNone\u001b[39;00m, lazy\u001b[38;5;241m=\u001b[39m\u001b[38;5;28;01mFalse\u001b[39;00m):\n\u001b[1;32m     31\u001b[0m     \u001b[38;5;28;01mif\u001b[39;00m column \u001b[38;5;129;01mnot\u001b[39;00m \u001b[38;5;129;01min\u001b[39;00m \u001b[38;5;28mself\u001b[39m\u001b[38;5;241m.\u001b[39m_columns:\n\u001b[0;32m---> 32\u001b[0m         \u001b[38;5;28;01mraise\u001b[39;00m \u001b[38;5;167;01mValueError\u001b[39;00m(\u001b[38;5;124mf\u001b[39m\u001b[38;5;124m\"\u001b[39m\u001b[38;5;132;01m{\u001b[39;00mcolumn\u001b[38;5;132;01m}\u001b[39;00m\u001b[38;5;124m column does not exist.\u001b[39m\u001b[38;5;124m\"\u001b[39m)\n\u001b[1;32m     33\u001b[0m     col_dict \u001b[38;5;241m=\u001b[39m \u001b[38;5;28mself\u001b[39m\u001b[38;5;241m.\u001b[39m_metas_configs\u001b[38;5;241m.\u001b[39mget(column, \u001b[38;5;28mdict\u001b[39m())\n\u001b[1;32m     34\u001b[0m     col_dict[\u001b[38;5;124m'\u001b[39m\u001b[38;5;124mdtype\u001b[39m\u001b[38;5;124m'\u001b[39m] \u001b[38;5;241m=\u001b[39m dtype\n",
-      "\u001b[0;31mValueError\u001b[0m: created_at column does not exist."
-     ]
-=======
    "execution_count": 9,
    "metadata": {},
    "outputs": [
@@ -501,7 +327,6 @@
      "execution_count": 9,
      "metadata": {},
      "output_type": "execute_result"
->>>>>>> 440b3490
     }
    ],
    "source": [
