""" Polarity

This module handles the calculations of polarity of terms based on a chosen metric.

Metrics:
1. term frequency (normalised on total terms)
2. tfidf
3. log likelihood

Output:
-> dataframe
"""

from typing import TYPE_CHECKING, Optional
import weakref as wr
import pandas as pd
from typing import Generator
from juxtorpus.corpus.dtm import DTM

if TYPE_CHECKING:
    from juxtorpus import Jux


class Polarity(object):
    """ Polarity
    Gives a 'polarity' score of the two corpus based on token statistics.
    A polarity score uses 0 as the midline, a positive score means corpus 0 is dominant. And vice versa.
    e.g. tf would use the term frequencies to use as the polarity score.

    Each function will return a dataframe with a 'polarity' column and other columns with values that composes
    the 'polarity' score.
    """

    def __init__(self, jux: 'Jux'):
        self._jux: wr.ref['Jux'] = wr.ref(jux)

    def tf(self, tokeniser_func: Optional = None):
<<<<<<< HEAD
        """ Term frequency polarity is given by """

        # todo HERE: allow creation of custom DTM.
        if tokeniser_func:
            dtms = (corpus.create_custom_dtm(tokeniser_func) for corpus in self._jux().corpora)
        else:
            dtms = (corpus.dtm for corpus in self._jux().corpora)

=======
        """ Uses the term frequency to produce the polarity score.

        Polarity = Corpus 0's tf - Corpus 1's tf.
        """
        dtms = self._selected_dtms(tokeniser_func)
>>>>>>> a108428d
        fts = (dtm.freq_table() for dtm in dtms)

        renamed_ft = [(f"{ft.name}_corpus_{i}", ft) for i, ft in enumerate(fts)]
        df = pd.concat([ft.series.rename(name) / ft.total for name, ft in renamed_ft], axis=1).fillna(0)
        df['polarity'] = df[renamed_ft[0][0]] - df[renamed_ft[1][0]]
        return df

    def tfidf(self, tokeniser_func: Optional = None):
        """ Uses the tfidf scores to produce the polarity score.

        Polarity = Corpus 0's tfidf - Corpus 1's tfidf.
        """
        dtms = self._selected_dtms(tokeniser_func)
        fts = (dtm.freq_table() for dtm in dtms)
        renamed_ft = [(f"{ft.name}_corpus_{i}", ft) for i, ft in enumerate(fts)]
        df = pd.concat([ft.series.rename(name) / ft.total for name, ft in renamed_ft], axis=1).fillna(0)
        df['polarity'] = df[renamed_ft[0][0]] - df[renamed_ft[1][0]]
        return df

    def log_likelihood(self, tokeniser_func: Optional = None):
        j = self._jux()
        llv = j.stats.log_likelihood_and_effect_size()
        tf_polarity = self.tf(tokeniser_func)['polarity']
        llv['polarity'] = (tf_polarity * llv['log_likelihood_llv']) / tf_polarity.abs()
        return llv

    def _selected_dtms(self, tokeniser_func: Optional) -> Generator[DTM, None, None]:
        """ Return a generator DTMs given a tokeniser function."""
        if tokeniser_func:
            return (corpus.create_custom_dtm(tokeniser_func) for corpus in self._jux().corpora)
        else:
            return (corpus.dtm for corpus in self._jux().corpora)<|MERGE_RESOLUTION|>--- conflicted
+++ resolved
@@ -35,22 +35,11 @@
         self._jux: wr.ref['Jux'] = wr.ref(jux)
 
     def tf(self, tokeniser_func: Optional = None):
-<<<<<<< HEAD
-        """ Term frequency polarity is given by """
-
-        # todo HERE: allow creation of custom DTM.
-        if tokeniser_func:
-            dtms = (corpus.create_custom_dtm(tokeniser_func) for corpus in self._jux().corpora)
-        else:
-            dtms = (corpus.dtm for corpus in self._jux().corpora)
-
-=======
         """ Uses the term frequency to produce the polarity score.
 
         Polarity = Corpus 0's tf - Corpus 1's tf.
         """
         dtms = self._selected_dtms(tokeniser_func)
->>>>>>> a108428d
         fts = (dtm.freq_table() for dtm in dtms)
 
         renamed_ft = [(f"{ft.name}_corpus_{i}", ft) for i, ft in enumerate(fts)]
